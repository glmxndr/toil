--- conflicted
+++ resolved
@@ -16,10 +16,6 @@
 import os
 import copy
 
-<<<<<<< HEAD
-
-=======
->>>>>>> 4fb04387
 # setting the 'CPPFLAGS' flag specifies the necessary cython dependency for "http-parser", for more info:
 # toil issue: https://github.com/DataBiosphere/toil/issues/2924
 # very similar to this issue: https://github.com/mcfletch/pyopengl/issues/11
@@ -48,10 +44,6 @@
     gcs_oauth2_boto_plugin = 'gcs_oauth2_boto_plugin==1.14'
     apacheLibcloud = 'apache-libcloud==2.2.1'
     cwltool = 'cwltool<=2.0.20200126090152'
-<<<<<<< HEAD
-=======
-    galaxyLib = 'galaxy-lib==18.9.2'
->>>>>>> 4fb04387
     galaxyToolUtil = 'galaxy-tool-util'
     htcondor = 'htcondor>=8.6.0'
     kubernetes = 'kubernetes>=10, <11'
@@ -88,10 +80,6 @@
         pycryptodome]
     cwl_reqs = [
         cwltool,
-<<<<<<< HEAD
-=======
-        galaxyLib,
->>>>>>> 4fb04387
         galaxyToolUtil]
     encryption_reqs = [
         pynacl]
