--- conflicted
+++ resolved
@@ -7,12 +7,8 @@
 
 from toil.lib.iterables import concat
 
-<<<<<<< HEAD
 import subprocess
-=======
-from toil import subprocess
 from toil.version import exactPython
->>>>>>> d07f003a
 from toil.test import needs_mesos, ApplianceTestSupport, needs_appliance, slow
 
 log = logging.getLogger(__name__)
