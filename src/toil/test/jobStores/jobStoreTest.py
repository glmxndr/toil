--- conflicted
+++ resolved
@@ -40,11 +40,7 @@
 
 # Python 3 compatibility imports
 from six.moves.queue import Queue
-<<<<<<< HEAD
-from six.moves import xrange, socketserver as SocketServer, SimpleHTTPServer, StringIO
-=======
-from six.moves import SimpleHTTPServer
->>>>>>> 3b765638
+from six.moves import SimpleHTTPServer, StringIO
 from six import iteritems
 import six.moves.urllib.parse as urlparse
 from six.moves.urllib.request import urlopen, Request
@@ -902,12 +898,7 @@
         pass
 
     def _prepareTestFile(self, bucket, size=None):
-<<<<<<< HEAD
         from toil.jobStores.googleJobStore import GoogleJobStore
-=======
-        import boto
-        import gcs_oauth2_boto_plugin # needed to import authentication handler
->>>>>>> 3b765638
         fileName = 'testfile_%s' % uuid.uuid4()
         url = 'gs://%s/%s' % (bucket.name, fileName)
         if size is None:
@@ -918,17 +909,11 @@
         return url, hashlib.md5(contents).hexdigest()
 
     def _hashTestFile(self, url):
-<<<<<<< HEAD
-=======
-        import boto
-        import gcs_oauth2_boto_plugin # needed to import authentication handler
->>>>>>> 3b765638
         from toil.jobStores.googleJobStore import GoogleJobStore
         contents = GoogleJobStore._getBlobFromURL(urlparse.urlparse(url)).download_as_string()
         return hashlib.md5(contents).hexdigest()
 
     def _createExternalStore(self):
-<<<<<<< HEAD
         from google.cloud import storage
         bucketName = b"import-export-test-" + bytes(uuid.uuid4())
         storageClient = storage.Client()
@@ -942,34 +927,6 @@
         except ValueError:
             bucket.delete_blobs(bucket.list_blobs)
             bucket.delete()
-=======
-        import boto
-        import gcs_oauth2_boto_plugin # needed to import authentication handler
-        from toil.jobStores.googleJobStore import GoogleJobStore
-        uriString = "gs://import-export-test-%s" % str(uuid.uuid4())
-        uri = boto.storage_uri(uriString)
-        return GoogleJobStore._retryCreateBucket(uri=uri, headers=self.headers)
-
-    def _cleanUpExternalStore(self, bucket):
-        import boto
-        import gcs_oauth2_boto_plugin # needed to import authentication handler
-        while True:
-            try:
-                for key in bucket.list():
-                    try:
-                        key.delete()
-                    except boto.exception.GSResponseError as e:
-                        if e.status == 404:
-                            pass
-                        else:
-                            raise
-                bucket.delete()
-            except boto.exception.GSResponseError as e:
-                if e.status == 404:
-                    break
-                else:
-                    continue
->>>>>>> 3b765638
 
 
 @needs_aws
@@ -980,7 +937,7 @@
         partSize = self._partSize()
         for encrypted in (True, False):
             self.assertTrue(AWSJobStore.FileInfo.maxInlinedSize(encrypted) < partSize)
-        return AWSJobStore(self.awsRegion()+ ':' + self.namePrefix, partSize=partSize)
+        return AWSJobStore(self.awsRegion() + ':' + self.namePrefix, partSize=partSize)
 
     def _corruptJobStore(self):
         from toil.jobStores.aws.jobStore import AWSJobStore
