--- conflicted
+++ resolved
@@ -86,11 +86,6 @@
     def destroyCluster(self):
         self.provisioner.destroyCluster(self.clusterName, self.zone)
 
-<<<<<<< HEAD
-
-class Node(object):
-=======
->>>>>>> 0d9fe150
 
 class Node(object):
     def __init__(self, publicIP, privateIP, name, launchTime):
